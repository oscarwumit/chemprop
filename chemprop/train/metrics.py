from typing import List, Callable, Union

from tqdm import trange
import torch
import numpy as np
import torch.nn as nn

from sklearn.metrics import auc, mean_absolute_error, mean_squared_error, precision_recall_curve, r2_score, \
    roc_auc_score, accuracy_score, log_loss, f1_score, matthews_corrcoef, recall_score, precision_score, \
    balanced_accuracy_score


def get_metric_func(metric: str) -> Callable[[Union[List[int], List[float]], List[float]], float]:
    r"""
    Gets the metric function corresponding to a given metric name.

    Supports:

    * :code:`auc`: Area under the receiver operating characteristic curve
    * :code:`prc-auc`: Area under the precision recall curve
    * :code:`rmse`: Root mean squared error
    * :code:`mse`: Mean squared error
    * :code:`mae`: Mean absolute error
    * :code:`r2`: Coefficient of determination R\ :superscript:`2`
    * :code:`accuracy`: Accuracy (using a threshold to binarize predictions)
    * :code:`cross_entropy`: Cross entropy
    * :code:`binary_cross_entropy`: Binary cross entropy
    * :code:`sid`: Spectral information divergence
    * :code:`wasserstein`: Wasserstein loss for spectra
    * :code:`balanced_accuracy`: Balanced accuracy
    * :code:`recall`: Recall
    * :code:`precision`: Precision

    :param metric: Metric name.
    :return: A metric function which takes as arguments a list of targets and a list of predictions and returns.
    """
    if metric == 'auc':
        return roc_auc_score

    if metric == 'prc-auc':
        return prc_auc

    if metric == 'rmse':
        return rmse

    if metric == 'mse':
        return mean_squared_error

    if metric == 'mae':
        return mean_absolute_error

    if metric == 'bounded_rmse':
        return bounded_rmse

    if metric == 'bounded_mse':
        return bounded_mse

    if metric == 'bounded_mae':
        return bounded_mae

    if metric == 'r2':
        return r2_score

    if metric == 'accuracy':
        return accuracy

    if metric == 'cross_entropy':
        return log_loss

    if metric == 'f1':
        return f1_metric

    if metric == 'mcc':
        return mcc_metric

    if metric == 'binary_cross_entropy':
        return bce

    if metric == 'sid':
        return sid_metric

    if metric == 'wasserstein':
        return wasserstein_metric

    if metric == 'balanced_accuracy':
        return balanced_accuracy_metric

    if metric == 'recall':
        return recall_metric

    if metric == 'precision':
        return precision_metric

    raise ValueError(f'Metric "{metric}" not supported.')


def compute_hard_predictions(preds, threshold=0.5):
    """
    Compute hard predictions from model outputs.

    Args:
    - preds (list): A list of predictions, either probabilities for binary classification or class probabilities for multiclass classification.
    - threshold (float, optional): Threshold for converting probabilities to binary outcomes in binary classification. Defaults to 0.5.

    Returns:
    - hard_preds (list): A list of hard predictions (0/1 for binary, class index for multiclass).
    """
    if preds and isinstance(preds[0], list):  # Multiclass prediction
        return [p.index(max(p)) for p in preds]
    else:  # Binary prediction
        return [1 if p > threshold else 0 for p in preds]


def prc_auc(targets: List[int], preds: List[float]) -> float:
    """
    Computes the area under the precision-recall curve.

    :param targets: A list of binary targets.
    :param preds: A list of prediction probabilities.
    :return: The computed prc-auc.
    """
    precision, recall, _ = precision_recall_curve(targets, preds)
    return auc(recall, precision)


def bce(targets: List[int], preds: List[float]) -> float:
    """
    Computes the binary cross entropy loss.

    :param targets: A list of binary targets.
    :param preds: A list of prediction probabilities.
    :return: The computed binary cross entropy.
    """
    # Don't use logits because the sigmoid is added in all places except training itself
    bce_func = nn.BCELoss(reduction='mean')
    loss = bce_func(target=torch.Tensor(targets), input=torch.Tensor(preds)).item()

    return loss


def rmse(targets: List[float], preds: List[float]) -> float:
    """
    Computes the root mean squared error.

    :param targets: A list of targets.
    :param preds: A list of predictions.
    :return: The computed rmse.
    """
    return mean_squared_error(targets, preds, squared=False)


def bounded_rmse(targets: List[float], preds: List[float], gt_targets: List[bool] = None,
                 lt_targets: List[bool] = None) -> float:
    """
    Computes the root mean squared error, considering targets with inequalities.

    :param targets: A list of targets.
    :param preds: A list of predictions.
    :param gt_targets: A list of booleans indicating whether the target is a >target inequality.
    :param lt_targets: A list of booleans indicating whether the target is a <target inequality.
    :return: The computed rmse.
    """
    # When the target is a greater-than-inequality and the prediction is greater than the target,
    # replace the prediction with the target. Analogous for less-than-inequalities.
    preds = np.where(
        np.logical_and(np.greater(preds, targets), gt_targets),
        targets,
        preds,
    )
    preds = np.where(
        np.logical_and(np.less(preds, targets), lt_targets),
        targets,
        preds,
    )
    return mean_squared_error(targets, preds, squared=False)


def bounded_mse(targets: List[float], preds: List[float], gt_targets: List[bool] = None,
                lt_targets: List[bool] = None) -> float:
    """
    Computes the mean squared error, considering targets with inequalities.

    :param targets: A list of targets.
    :param preds: A list of predictions.
    :param gt_targets: A list of booleans indicating whether the target is a >target inequality.
    :param lt_targets: A list of booleans indicating whether the target is a <target inequality.
    :return: The computed mse.
    """
    # When the target is a greater-than-inequality and the prediction is greater than the target,
    # replace the prediction with the target. Analogous for less-than-inequalities.
    preds = np.where(
        np.logical_and(np.greater(preds, targets), gt_targets),
        targets,
        preds,
    )
    preds = np.where(
        np.logical_and(np.less(preds, targets), lt_targets),
        targets,
        preds,
    )
    return mean_squared_error(targets, preds, squared=True)


def bounded_mae(targets: List[float], preds: List[float], gt_targets: List[bool] = None,
                lt_targets: List[bool] = None) -> float:
    """
    Computes the mean absolute error, considering targets with inequalities.

    :param targets: A list of targets.
    :param preds: A list of predictions.
    :param gt_targets: A list of booleans indicating whether the target is a >target inequality.
    :param lt_targets: A list of booleans indicating whether the target is a <target inequality.
    :return: The computed mse.
    """
    # When the target is a greater-than-inequality and the prediction is greater than the target,
    # replace the prediction with the target. Analogous for less-than-inequalities.
    preds = np.where(
        np.logical_and(np.greater(preds, targets), gt_targets),
        targets,
        preds,
    )
    preds = np.where(
        np.logical_and(np.less(preds, targets), lt_targets),
        targets,
        preds,
    )
    return mean_absolute_error(targets, preds)


def accuracy(targets: List[int], preds: Union[List[float], List[List[float]]], threshold: float = 0.5) -> float:
    """
    Computes the accuracy of a binary prediction task using a given threshold for generating hard predictions.

    Alternatively, computes accuracy for a multiclass prediction task by picking the largest probability.

    :param targets: A list of binary targets.
    :param preds: A list of prediction probabilities.
    :param threshold: The threshold above which a prediction is a 1 and below which (inclusive) a prediction is a 0.
    :return: The computed accuracy.
    """
    hard_preds = compute_hard_predictions(preds)

    return accuracy_score(targets, hard_preds)


def recall_metric(targets: List[int], preds: Union[List[float], List[List[float]]], threshold: float = 0.5) -> float:
    """
    Computes the recall of a binary prediction task using a given threshold for generating hard predictions.

    Alternatively, computes recall for a multiclass prediction task by picking the largest probability.

    :param targets: A list of binary targets.
    :param preds: A list of prediction probabilities.
    :param threshold: The threshold above which a prediction is considered positive.
    :return: The computed recall.
    """
<<<<<<< HEAD
    hard_preds = compute_hard_predictions(preds)
=======
    if isinstance(preds[0], list):  # multiclass
        hard_preds = [np.argmax(p) for p in preds]
    else:
        hard_preds = [1 if p > threshold else 0 for p in preds]  # binary prediction
>>>>>>> 3fa7e7a6

    return recall_score(targets, hard_preds)


def precision_metric(targets: List[int], preds: Union[List[float], List[List[float]]], threshold: float = 0.5) -> float:
    """
    Computes the precision of a binary prediction task using a given threshold for generating hard predictions.

    Alternatively, computes precision for a multiclass prediction task by picking the largest probability.

    :param targets: A list of binary targets.
    :param preds: A list of prediction probabilities.
    :param threshold: The threshold above which a prediction is considered positive.
    :return: The computed precision.
    """
    hard_preds = compute_hard_predictions(preds)

    return precision_score(targets, hard_preds)


def balanced_accuracy_metric(targets: List[int], preds: Union[List[float], List[List[float]]],
                             threshold: float = 0.5) -> float:
    """
    Computes the balanced accuracy of a binary prediction task using a given threshold for generating hard predictions.

    Alternatively, computes balanced accuracy for a multiclass prediction task by picking the largest probability.

    :param targets: A list of binary targets.
    :param preds: A list of prediction probabilities.
    :param threshold: The threshold above which a prediction is considered positive.
    :return: The computed balanced accuracy.
    """
    hard_preds = compute_hard_predictions(preds)

    return balanced_accuracy_score(targets, hard_preds)




def f1_metric(targets: List[int], preds: Union[List[float], List[List[float]]], threshold: float = 0.5) -> float:
    """
    Computes the f1 score of a binary prediction task using a given threshold for generating hard predictions.

    Will calculate for a multiclass prediction task by picking the largest probability.

    :param targets: A list of binary targets.
    :param preds: A list of prediction probabilities.
    :param threshold: The threshold above which a prediction is a 1 and below which (inclusive) a prediction is a 0.
    :return: The computed f1 score.
    """
    hard_preds = compute_hard_predictions(preds)

    if type(preds[0]) == list:  # multiclass
        score = f1_score(targets, hard_preds, average='micro')
    else:  # binary prediction
        score = f1_score(targets, hard_preds)

    return score


def mcc_metric(targets: List[int], preds: Union[List[float], List[List[float]]], threshold: float = 0.5) -> float:
    """
    Computes the Matthews Correlation Coefficient of a binary prediction task using a given threshold for generating hard predictions.

    Will calculate for a multiclass prediction task by picking the largest probability.

    :param targets: A list of binary targets.
    :param preds: A list of prediction probabilities.
    :param threshold: The threshold above which a prediction is a 1 and below which (inclusive) a prediction is a 0.
    :return: The computed accuracy.
    """
    hard_preds = compute_hard_predictions(preds)

    return matthews_corrcoef(targets, hard_preds)


def sid_metric(model_spectra: List[List[float]], target_spectra: List[List[float]], threshold: float = None,
               batch_size: int = 50) -> float:
    """
    Metric function for use with spectra data type.

    :param model_spectra: The predicted spectra output from a model with shape (num_data, spectrum_length).
    :param target_spectra: The target spectra with shape (num_data, spectrum_length). Values must be normalized so that each spectrum sums to 1.
        Excluded values in target spectra will have a value of None.
    :param threshold: Function requires that values are positive and nonzero. Values below the threshold will be replaced with the threshold value.
    :param batch_size: Batch size for calculating metric.
    :return: The average SID value for the predicted spectra.
    """
    losses = []
    num_iters, iter_step = len(model_spectra), batch_size

    for i in trange(0, num_iters, iter_step):

        # Create batches
        batch_preds = model_spectra[i:i + iter_step]
        batch_preds = np.array(batch_preds)
        batch_targets = target_spectra[i:i + iter_step]
        batch_mask = np.array([[x is not None for x in b] for b in batch_targets])
        batch_targets = np.array([[1 if x is None else x for x in b] for b in batch_targets])

        # Normalize the model spectra before comparison
        if threshold is not None:
            batch_preds[batch_preds < threshold] = threshold
        batch_preds[~batch_mask] = 0
        sum_preds = np.sum(batch_preds, axis=1, keepdims=True)
        batch_preds = batch_preds / sum_preds

        # Calculate loss value
        batch_preds[~batch_mask] = 1  # losses in excluded regions will be zero because log(1/1) = 0.
        loss = batch_preds * np.log(batch_preds / batch_targets) + batch_targets * np.log(batch_targets / batch_preds)
        loss = np.sum(loss, axis=1)

        # Gather batches
        loss = loss.tolist()
        losses.extend(loss)

    loss = np.mean(loss)

    return loss


def wasserstein_metric(model_spectra: List[List[float]], target_spectra: List[List[float]], threshold: float = None,
                       batch_size: int = 50) -> float:
    """
    Metric function for use with spectra data type. This metric assumes that values are evenly spaced.

    :param model_spectra: The predicted spectra output from a model with shape (num_data, spectrum_length).
    :param target_spectra: The target spectra with shape (num_data, spectrum_length). Values must be normalized so that each spectrum sums to 1.
        Excluded values in target spectra will have value None.
    :param threshold: Function requires that values are positive and nonzero. Values below the threshold will be replaced with the threshold value.
    :param batch_size: Batch size for calculating metric.
    :return: The average wasserstein loss value for the predicted spectra.
    """
    losses = []
    num_iters, iter_step = len(model_spectra), batch_size

    for i in trange(0, num_iters, iter_step):

        # Create batches
        batch_preds = model_spectra[i:i + iter_step]
        batch_preds = np.array(batch_preds)
        batch_targets = target_spectra[i:i + iter_step]
        batch_mask = np.array([[x is not None for x in b] for b in batch_targets])
        batch_targets = np.array([[0 if x is None else x for x in b] for b in batch_targets])

        # Normalize the model spectra before comparison
        if threshold is not None:
            batch_preds[batch_preds < threshold] = threshold
        batch_preds[~batch_mask] = 0
        sum_preds = np.sum(batch_preds, axis=1, keepdims=True)
        batch_preds = batch_preds / sum_preds

        # Calculate loss value
        target_cum = np.cumsum(batch_targets, axis=1)
        preds_cum = np.cumsum(batch_preds, axis=1)
        loss = np.abs(target_cum - preds_cum)
        loss = np.sum(loss, axis=1)

        # Gather batches
        loss = loss.tolist()
        losses.extend(loss)

    loss = np.mean(loss)

    return loss<|MERGE_RESOLUTION|>--- conflicted
+++ resolved
@@ -254,14 +254,11 @@
     :param threshold: The threshold above which a prediction is considered positive.
     :return: The computed recall.
     """
-<<<<<<< HEAD
-    hard_preds = compute_hard_predictions(preds)
-=======
+    hard_preds = compute_hard_predictions(preds)
     if isinstance(preds[0], list):  # multiclass
         hard_preds = [np.argmax(p) for p in preds]
     else:
         hard_preds = [1 if p > threshold else 0 for p in preds]  # binary prediction
->>>>>>> 3fa7e7a6
 
     return recall_score(targets, hard_preds)
 
