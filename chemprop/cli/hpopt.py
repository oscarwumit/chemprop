--- conflicted
+++ resolved
@@ -247,13 +247,7 @@
     return args
 
 
-<<<<<<< HEAD
-def train_model(config, args, train_loader, val_loader, logger, output_scaler, input_transforms):
-    update_args_with_config(args, config)
-
-    model = build_model(args, train_loader.dataset, output_scaler, input_transforms)
-=======
-def train_model(config, args, train_dset, val_dset, logger):
+def train_model(config, args, train_dset, val_dset, logger, output_scaler, input_transforms):
     update_args_with_config(args, config)
 
     train_loader = build_dataloader(
@@ -265,8 +259,7 @@
 
     torch.manual_seed(seed)
 
-    model = build_model(args, train_loader.dataset)
->>>>>>> cd3170b0
+    model = build_model(args, train_loader.dataset, output_scaler, input_transforms)
     logger.info(model)
 
     monitor_mode = "min" if model.metrics[0].minimize else "max"
@@ -289,19 +282,12 @@
     trainer.fit(model, train_loader, val_loader)
 
 
-<<<<<<< HEAD
-def tune_model(
-    args, train_loader, val_loader, logger, monitor_mode, output_scaler, input_transforms
-):
-    scheduler = ASHAScheduler(max_t=args.epochs, grace_period=1, reduction_factor=2)
-=======
-def tune_model(args, train_dset, val_dset, logger, monitor_mode):
+def tune_model(args, train_dset, val_dset, logger, monitor_mode, output_scaler, input_transforms
     scheduler = ASHAScheduler(
         max_t=args.epochs,
         grace_period=min(args.raytune_grace_period, args.epochs),
         reduction_factor=args.raytune_reduction_factor,
     )
->>>>>>> cd3170b0
 
     scaling_config = ScalingConfig(
         num_workers=args.raytune_num_workers, use_gpu=args.raytune_use_gpu
@@ -319,13 +305,7 @@
     )
 
     ray_trainer = TorchTrainer(
-<<<<<<< HEAD
-        lambda config: train_model(
-            config, args, train_loader, val_loader, logger, output_scaler, input_transforms
-        ),
-=======
-        lambda config: train_model(config, args, train_dset, val_dset, logger),
->>>>>>> cd3170b0
+        lambda config: train_model(config, args, train_dset, val_dset, logger, output_scaler, input_transforms),
         scaling_config=scaling_config,
         run_config=run_config,
     )
@@ -409,13 +389,7 @@
     model = build_model(args, train_loader.dataset, output_scaler, input_transforms)
     monitor_mode = "min" if model.metrics[0].minimize else "max"
 
-<<<<<<< HEAD
-    results = tune_model(
-        args, train_loader, val_loader, logger, monitor_mode, output_scaler, input_transforms
-    )
-=======
-    results = tune_model(args, train_dset, val_dset, logger, monitor_mode)
->>>>>>> cd3170b0
+    results = tune_model(args, train_dset, val_dset, logger, monitor_mode, output_scaler, input_transforms)
 
     best_result = results.get_best_result()
     best_config = best_result.config
