from argparse import ArgumentError, ArgumentParser, Namespace
import logging
from pathlib import Path
import sys

from lightning import pytorch as pl
from lightning.pytorch.loggers import TensorBoardLogger
from lightning.pytorch.callbacks import ModelCheckpoint, EarlyStopping
import torch

from chemprop.v2 import data
<<<<<<< HEAD
from chemprop.v2.data.utils import split_data
from chemprop.v2.models import MetricRegistry
from chemprop.v2.models.loss import LossFunctionRegistry
from chemprop.v2.models.model import MPNN
from chemprop.v2.models.modules.agg import AggregationRegistry
from chemprop.v2.models.utils import Activation
from chemprop.v2.models.modules.message_passing.molecule import AtomMessageBlock, BondMessageBlock
from chemprop.v2.models.modules.readout import ReadoutRegistry, RegressionFFN
from chemprop.v2.utils.registry import Factory

from chemprop.v2.cli.utils import Subcommand, LookupAction, column_str_to_int
from chemprop.v2.cli.utils_ import build_data_from_files, make_dataset
=======
from chemprop.v2.cli.utils.args import uppercase
from chemprop.v2.data.splitting import split_data
from chemprop.v2.nn.utils import Activation
from chemprop.v2.utils import Factory
from chemprop.v2.models import MPNN
from chemprop.v2.nn import AggregationRegistry, LossFunctionRegistry, MetricRegistry
from chemprop.v2.nn.predictors import PredictorRegistry, RegressionFFN
from chemprop.v2.nn.utils import Activation
from chemprop.v2.nn.message_passing import BondMessagePassing, AtomMessagePassing

from chemprop.v2.utils.registry import Factory
from chemprop.v2.cli.utils import Subcommand, LookupAction, build_data_from_files, make_dataset
>>>>>>> 34087837
from chemprop.v2.cli.common import add_common_args, process_common_args, validate_common_args
from chemprop.v2.cli.utils import Subcommand

logger = logging.getLogger(__name__)


class TrainSubcommand(Subcommand):
    COMMAND = "train"
    HELP = "train a chemprop model"

    @classmethod
    def add_args(cls, parser: ArgumentParser) -> ArgumentParser:
        parser = add_common_args(parser)
        return add_train_args(parser)

    @classmethod
    def func(cls, args: Namespace):
        args = process_common_args(args)
        validate_common_args(args)
        args = process_train_args(args)
        validate_train_args(args)
        main(args)


def add_train_args(parser: ArgumentParser) -> ArgumentParser:
    parser.add_argument(
        "-i",
        "--data-path",
        required=True,
        help="Path to an input CSV file containing SMILES and the associated target values.",
    )
    parser.add_argument(
        "-o",
        "--output-dir",
        "--save-dir",
        help="Directory where model checkpoints will be saved. Defaults to a directory in the current working directory with the same base name as the input file.",
    )
    # TODO: see if we can tell lightning how often to log training loss
    parser.add_argument(
        "--log-frequency",
        type=int,
        default=10,
        help="The number of batches between each logging of the training loss.",
    )
    parser.add_argument(
        "--checkpoint-frzn",
        help="Path to model checkpoint file to be loaded for overwriting and freezing weights.",
    )
    parser.add_argument(
        "--frzn-ffn-layers",
        type=int,
        default=0,
        help="Overwrites weights for the first n layers of the ffn from checkpoint model (specified checkpoint_frzn), where n is specified in the input. Automatically also freezes mpnn weights.",
    )
    parser.add_argument(
        "--freeze-first-only",
        action="store_true",
        help="Determines whether or not to use checkpoint_frzn for just the first encoder. Default (False) is to use the checkpoint to freeze all encoders. (only relevant for number_of_molecules > 1, where checkpoint model has number_of_molecules = 1)",
    )
    parser.add_argument(
        "--save-preds",
        action="store_true",
        help="Whether to save test split predictions during training.",
    )
    parser.add_argument(
        "--resume-experiment",
        action="store_true",
        help="Whether to resume the experiment. Loads test results from any folds that have already been completed and skips training those folds.",
    )
    parser.add_argument(
        "--config-path",
        help="Path to a :code:`.json` file containing arguments. Any arguments present in the config file will override arguments specified via the command line or by the defaults.",
    )
    parser.add_argument(
        "--ensemble-size", type=int, default=1, help="Number of models in ensemble."
    )
    parser.add_argument(  # TODO: It looks like `reaction` is set later in main() based on rxn-idxs. Is that correct and do we need this argument?
        "--reaction",
        action="store_true",
        help="Whether to adjust MPNN layer to take reactions as input instead of molecules.",
    )
    parser.add_argument(
        "--is-atom-bond-targets",
        action="store_true",
        help="Whether this is atomic/bond properties prediction.",
    )
    parser.add_argument(
        "--no-adding-bond-types",
        action="store_true",
        help="Whether the bond types determined by RDKit molecules added to the output of bond targets. This option is intended to be used with the :code:`is_atom_bond_targets`.",
    )
    parser.add_argument(
        "--keeping-atom-map",
        action="store_true",
        help="Whether RDKit molecules keep the original atom mapping. This option is intended to be used when providing atom-mapped SMILES with the :code:`is_atom_bond_targets`.",
    )

    mp_args = parser.add_argument_group("message passing")
    mp_args.add_argument(
        "--message-hidden-dim", type=int, default=300, help="hidden dimension of the messages"
    )
    mp_args.add_argument(
        "--message-bias", action="store_true", help="add bias to the message passing layers"
    )
    mp_args.add_argument("--depth", type=int, default=3, help="Number of message passing steps.")
    mp_args.add_argument(
        "--undirected",
        action="store_true",
        help="Pass messages on undirected bonds/edges (always sum the two relevant bond vectors).",
    )
    mp_args.add_argument(
        "--dropout",
        type=float,
        default=0.0,
        help="dropout probability in message passing/FFN layers",
    )
    mp_args.add_argument(
        "--mpn-shared",
        action="store_true",
        help="Whether to use the same message passing neural network for all input molecules. Only relevant if :code:`number_of_molecules > 1`",
    )
    mp_args.add_argument(
        "--activation",
        type=uppercase,
        default="RELU",
        choices=list(Activation.keys()),
        help="activation function in message passing/FFN layers",
    )
    mp_args.add_argument(
        "--aggregation",
        "--agg",
        default="mean",
        action=LookupAction(AggregationRegistry),
        help="the aggregation mode to use during graph predictor",
    )
    mp_args.add_argument(
        "--aggregation-norm",
        type=float,
        default=100,
        help="normalization factor by which to divide summed up atomic features for 'norm' aggregation",
    )
    mp_args.add_argument(
        "--atom-messages", action="store_true", help="pass messages on atoms rather than bonds"
    )

    mpsolv_args = parser.add_argument_group("message passing with solvent")
    mpsolv_args.add_argument(
        "--reaction-solvent",
        action="store_true",
        help="Whether to adjust the MPNN layer to take as input a reaction and a molecule, and to encode them with separate MPNNs.",
    )
    mpsolv_args.add_argument(
        "--bias-solvent",
        action="store_true",
        help="Whether to add bias to linear layers for solvent MPN if :code:`reaction_solvent` is True.",
    )
    mpsolv_args.add_argument(
        "--hidden-size-solvent",
        type=int,
        default=300,
        help="Dimensionality of hidden layers in solvent MPN if :code:`reaction_solvent` is True.",
    )
    mpsolv_args.add_argument(
        "--depth-solvent",
        type=int,
        default=3,
        help="Number of message passing steps for solvent if :code:`reaction_solvent` is True.",
    )

    ffn_args = parser.add_argument_group("FFN args")
    ffn_args.add_argument(  # TODO: In v1 the mpn and fnn defaulted to the same hidden dim size. Now they can be different and have to be set separately. Do we want to change fnn_hidden_dims if message_hidden_dim is changed?
        "--ffn-hidden-dim", type=int, default=300, help="hidden dimension in the FFN top model"
    )
    ffn_args.add_argument(  # TODO: the default in v1 was 2. (see weights_ffn_num_layers option) Do we really want the default to now be 1?
        "--ffn-num-layers", type=int, default=1, help="number of layers in FFN top model"
    )
    ffn_args.add_argument(
        "--weights-ffn-num-layers",
        type=int,
        default=2,
        help="Number of layers in FFN for determining weights used in constrained targets.",
    )
    ffn_args.add_argument(
        "--features-only",
        action="store_true",
        help="Use only the additional features in an FFN, no graph network.",
    )
    ffn_args.add_argument(
        "--no-shared-atom-bond-ffn",
        action="store_true",
        help="Whether the FFN weights for atom and bond targets should be independent between tasks.",
    )

    exta_mpnn_args = parser.add_argument_group("extra MPNN args")
    exta_mpnn_args.add_argument(
        "--multiclass-num-classes",
        type=int,
        default=3,
        help="Number of classes when running multiclass classification.",
    )
    exta_mpnn_args.add_argument(
        "--spectral-activation",
        default="exp",
        choices=["softplus", "exp"],
        help="Indicates which function to use in task_type spectra training to constrain outputs to be positive.",
    )

    data_args = parser.add_argument_group("input data parsing args")
    # data_args is added in add_common_args()
    data_args.add_argument(
        "-w",
        "--weight-column",
        help="the name of the column in the input CSV containg individual data weights",
    )
    data_args.add_argument(
        "--target-columns",
        nargs="+",
        help="Name of the columns containing target values. By default, uses all columns except the SMILES column and the :code:`ignore_columns`.",
    )
    data_args.add_argument(
        "--ignore-columns",
        nargs="+",
        help="Name of the columns to ignore when :code:`target_columns` is not provided.",
    )

    data_args.add_argument(
        "-t",
        "--task-type",
        default="regression",
        action=LookupAction(PredictorRegistry),
        help="Type of dataset. This determines the default loss function used during training.",
    )
    data_args.add_argument(
        "--spectra-phase-mask-path",
        help="Path to a file containing a phase mask array, used for excluding particular regions in spectra predictions.",
    )
    data_args.add_argument(
        "--data-weights-path",
        help="a plaintext file that is parallel to the input data file and contains a single float per line that corresponds to the weight of the respective input weight during training. v1 help message: Path to weights for each molecule in the training data, affecting the relative weight of molecules in the loss function.",
    )
    data_args.add_argument("--separate-val-path", help="Path to separate val set, optional.")
    data_args.add_argument(
<<<<<<< HEAD
        "--separate-val-path", dest="val_path", help="Path to separate val set, optional."
    )
    data_args.add_argument(
        "--separate-val-features-path",
        type=list[str],
        help="Path to file with features for separate val set.",
=======
        "--separate-val-features-path", help="Path to file with features for separate val set."
>>>>>>> 34087837
    )
    data_args.add_argument(
        "--separate-val-phase-features-path",
        help="Path to file with phase features for separate val set.",
    )
    data_args.add_argument(
        "--separate-val-atom-descriptors-path",
        help="Path to file with extra atom descriptors for separate val set.",
    )
    data_args.add_argument(
        "--separate-val-atom-features-path",
        help="Path to file with extra atom features for separate val set.",
    )
    data_args.add_argument(
        "--separate-val-bond-features-path",
        help="Path to file with extra bond features for separate val set.",
    )
    data_args.add_argument(
        "--separate-val-constraints-path",
        help="Path to file with constraints for separate val set.",
    )

    data_args.add_argument("--separate-test-path", help="Path to separate test set, optional.")
    data_args.add_argument(
        "--separate-test-features-path", help="Path to file with features for separate test set."
    )
    data_args.add_argument(
        "--separate-test-phase-features-path",
        help="Path to file with phase features for separate test set.",
    )
    data_args.add_argument(
        "--separate-test-atom-descriptors-path",
        help="Path to file with extra atom descriptors for separate test set.",
    )
    data_args.add_argument(
        "--separate-test-atom-features-path",
        help="Path to file with extra bond features for separate test set.",
    )
    data_args.add_argument(
        "--separate-test-bond-features-path",
        help="Path to file with extra atom features for separate test set.",
    )
    data_args.add_argument(
        "--separate-test-constraints-path",
        help="Path to file with constraints for separate test set.",
    )

    train_args = parser.add_argument_group("training args")
    train_args.add_argument(
        "-l",
        "--loss-function",
        action=LookupAction(LossFunctionRegistry),
        help="Loss function to use during training. If not specified, will use the default loss function for the given task type (see documentation).",
    )
    train_args.add_argument(
        "--v-kl",
        "--evidential-regularization",
        type=float,
        default=0.0,
        help="Value used in regularization for evidential loss function. The default value recommended by Soleimany et al.(2021) is 0.2. Optimal value is dataset-dependent; it is recommended that users test different values to find the best value for their model.",
    )

    train_args.add_argument(
        "--eps", type=float, default=1e-8, help="evidential regularization epsilon"
    )

    train_args.add_argument(  # TODO: Is threshold the same thing as the spectra target floor? I'm not sure but combined them.
        "-T",
        "--threshold",
        "--spectra-target-floor",
        type=float,
        default=1e-8,
        help="spectral threshold limit. v1 help string: Values in targets for dataset type spectra are replaced with this value, intended to be a small positive number used to enforce positive values.",
    )
    train_args.add_argument(
        "--metric" "--metrics",
        nargs="+",
        action=LookupAction(MetricRegistry),
        help="evaluation metrics. If unspecified, will use the following metrics for given dataset types: regression->rmse, classification->roc, multiclass->ce ('cross entropy'), spectral->sid. If multiple metrics are provided, the 0th one will be used for early stopping and checkpointing",
    )
    train_args.add_argument(
        "--show-individual-scores",
        action="store_true",
        help="Show all scores for individual targets, not just average, at the end.",
    )
    train_args.add_argument(  # TODO: What is this for? I don't see it in v1.
        "-tw",
        "--task-weights",
        nargs="+",
        type=float,
        help="the weight to apply to an individual task in the overall loss",
    )
    train_args.add_argument(
        "--warmup-epochs",
        type=int,  # TODO: This was a float in v1. I'm not sure why so I think int is better.
        default=2,
        help="Number of epochs during which learning rate increases linearly from :code:`init_lr` to :code:`max_lr`. Afterwards, learning rate decreases exponentially from :code:`max_lr` to :code:`final_lr`.",
    )

    train_args.add_argument("--num-lrs", type=int, default=1)

    train_args.add_argument("--init-lr", type=float, default=1e-4, help="Initial learning rate.")
    train_args.add_argument("--max-lr", type=float, default=1e-3, help="Maximum learning rate.")
    train_args.add_argument("--final-lr", type=float, default=1e-4, help="Final learning rate.")
    train_args.add_argument(
        "--epochs", type=int, default=50, help="the number of epochs to train over"
    )
    train_args.add_argument(
        "--grad-clip", type=float, help="Maximum magnitude of gradient during training."
    )
    train_args.add_argument(
        "--class-balance",
        action="store_true",
        help="Trains with an equal number of positives and negatives in each batch.",
    )

    split_args = parser.add_argument_group("split args")
    split_args.add_argument(
        "--split",
        "--split-type",
        default="random",
        choices=[
            "random",
            "scaffold",
        ],  # 'scaffold_balanced', 'predetermined', 'crossval', 'cv', 'cv-no-test', 'index_predetermined', 'random_with_repeated_smiles'], # TODO: make data splitting CLI play nicely with astartes backend
        help="Method of splitting the data into train/val/test.",
    )
    split_args.add_argument(
        "--split-sizes",
        type=float,
        nargs=3,
        default=[0.8, 0.1, 0.1],
        help="Split proportions for train/validation/test sets.",
    )
    # split_args.add_argument(
    #     "--split-key-molecule",
    #     type=int,
    #     default=0,
    #     help="The index of the key molecule used for splitting when multiple molecules are present and constrained split_type is used, like scaffold_balanced or random_with_repeated_smiles.       Note that this index begins with zero for the first molecule.",
    # )
    split_args.add_argument(
        "-k",
        "--num-folds",
        type=int,
        default=1,
        help="Number of folds when performing cross validation.",
    )
    split_args.add_argument("--folds-file", help="Optional file of fold labels.")
    split_args.add_argument(
        "--val-fold-index", type=int, help="Which fold to use as val for leave-one-out cross val."
    )
    split_args.add_argument(
        "--test-fold-index", type=int, help="Which fold to use as test for leave-one-out cross val."
    )
    split_args.add_argument(
        "--crossval-index-dir", help="Directory in which to find cross validation index files."
    )
    split_args.add_argument(
        "--crossval-index-file",
        help="Indices of files to use as train/val/test. Overrides :code:`--num_folds` and :code:`--seed`.",
    )
    split_args.add_argument(
        "--seed",
        type=int,
        default=0,
        help="Random seed to use when splitting data into train/val/test sets. When :code`num_folds > 1`, the first fold uses this seed and all subsequent folds add 1 to the seed.",
    )
    split_args.add_argument(
        "--save-smiles-splits",
        action="store_true",
        help="Save smiles for each train/val/test splits for prediction convenience later.",
    )

    parser.add_argument(  # TODO: do we need this?
        "--pytorch-seed",
        type=int,
        default=0,
        help="Seed for PyTorch randomness (e.g., random initial weights).",
    )

    return parser


def process_train_args(args: Namespace) -> Namespace:
    args.data_path = Path(args.data_path)

    args.output_dir = Path(args.output_dir or Path.cwd() / args.data_path.stem)
    args.output_dir.mkdir(exist_ok=True, parents=True)

    return args


def validate_train_args(args):
    pass


def main(args):
    bond_messages = not args.atom_messages
    bounded = args.loss_function is not None and "bounded" in args.loss_function

    format_kwargs = dict(
        no_header_row=args.no_header_row,
        smiles_cols=args.smiles_columns,
        rxn_cols=args.reaction_columns,
        target_cols=args.target_columns,
        ignore_cols=args.ignore_columns,
        weight_col=args.weight_column,
        bounded=bounded,
    )
    featurization_kwargs = dict(
        features_generators=args.features_generators, keep_h=args.keep_h, add_h=args.add_h
    )

    all_data = build_data_from_files(
        args.data_path,
        **format_kwargs,
        p_features=args.features_path,
        p_atom_feats=args.atom_features_path,
        p_bond_feats=args.bond_features_path,
        p_atom_descs=args.atom_descriptors_path,
        **featurization_kwargs,
    )

    if args.separate_val_path is None and args.separate_test_path is None:
        train_data, val_data, test_data = split_data(all_data, args.split, args.split_sizes)
    elif args.separate_test_path is not None:
        test_data = build_data_from_files(
            args.separate_test_path,
            p_features=args.separate_test_features_path,
            p_atom_feats=args.separate_test_atom_features_path,
            p_bond_feats=args.separate_test_bond_features_path,
            p_atom_descs=args.separate_test_atom_descriptors_path,
            **format_kwargs,
            **featurization_kwargs,
        )
        if args.separate_val_path is not None:
            val_data = build_data_from_files(
                args.separate_val_path,
                p_features=args.separate_val_features_path,
                p_atom_feats=args.separate_val_atom_features_path,
                p_bond_feats=args.separate_val_bond_features_path,
                p_atom_descs=args.separate_val_atom_descriptors_path,
                **format_kwargs,
                **featurization_kwargs,
            )
            train_data = all_data
        else:
            train_data, val_data, _ = split_data(all_data, args.split, args.split_sizes)
    else:
        raise ArgumentError(
            "'val_path' must be specified if 'test_path' is provided!"
        )  # TODO: In v1 this wasn't the case?
    logger.info(f"train/val/test sizes: {len(train_data)}/{len(val_data)}/{len(test_data)}")

    train_dset = make_dataset(train_data, bond_messages, args.rxn_mode)
    val_dset = make_dataset(val_data, bond_messages, args.rxn_mode)

    mp_cls = BondMessagePassing if bond_messages else AtomMessagePassing
    mp_block = mp_cls(
        train_dset.featurizer.atom_fdim,
        train_dset.featurizer.bond_fdim,
        d_h=args.message_hidden_dim,
        bias=args.message_bias,
        depth=args.depth,
        undirected=args.undirected,
        dropout=args.dropout,
        activation=args.activation,
    )
    agg = Factory.build(AggregationRegistry[args.aggregation], norm=args.aggregation_norm)
    predictor_cls = PredictorRegistry[args.task_type]

    if args.loss_function is not None:
        criterion = Factory.build(
            LossFunctionRegistry[args.loss_function],
            v_kl=args.v_kl,
            threshold=args.threshold,
            eps=args.eps,
        )
    else:
        logger.info(
            f"No loss function specified, will use class default: {predictor_cls._default_criterion}"
        )
        criterion = predictor_cls._default_criterion

    predictor_ffn = Factory.build(
        predictor_cls,
        input_dim=mp_block.output_dim + train_dset.d_xf,
        n_tasks=train_dset.Y.shape[1],
        hidden_dim=args.ffn_hidden_dim,
        n_layers=args.ffn_num_layers,
        dropout=args.dropout,
        activation=args.activation,
        criterion=criterion,
        n_classes=args.multiclass_num_classes,
        spectral_activation=args.spectral_activation,
    )

    if isinstance(predictor_ffn, RegressionFFN):
        scaler = train_dset.normalize_targets()
        val_dset.normalize_targets(scaler)
        logger.info(f"Train data: loc = {scaler.mean_}, scale = {scaler.scale_}")
    else:
        scaler = None

    train_loader = data.MolGraphDataLoader(train_dset, args.batch_size, args.num_workers)
    val_loader = data.MolGraphDataLoader(val_dset, args.batch_size, args.num_workers, shuffle=False)
    if len(test_data) > 0:
        test_dset = make_dataset(test_data, bond_messages, args.rxn_mode)
        test_loader = data.MolGraphDataLoader(
            test_dset, args.batch_size, args.num_workers, shuffle=False
        )
    else:
        test_loader = None

    model = MPNN(
        mp_block,
        agg,
        predictor_ffn,
        True,
        None,
        args.task_weights,
        args.warmup_epochs,
        args.init_lr,
        args.max_lr,
        args.final_lr,
    )
    logger.info(model)

    monitor_mode = "min" if model.metrics[0].minimize else "max"
    logger.debug(f"Evaluation metric: '{model.metrics[0].alias}', mode: '{monitor_mode}'")

    tb_logger = TensorBoardLogger(args.output_dir, "tb_logs")
    checkpointing = ModelCheckpoint(
        args.output_dir / "chkpts",
        "{epoch}-{val_loss:.2f}",
        "val_loss",
        mode=monitor_mode,
        save_last=True,
    )
    early_stopping = EarlyStopping("val_loss", patience=5, mode=monitor_mode)

    trainer = pl.Trainer(
        logger=tb_logger,
        enable_progress_bar=True,
        accelerator="auto",
        devices=args.n_gpu if torch.cuda.is_available() else 1,
        max_epochs=args.epochs,
        callbacks=[checkpointing, early_stopping],
    )
    trainer.fit(model, train_loader, val_loader)

    if test_loader is not None:
        if args.task_type == "regression":
            model.loc, model.scale = float(scaler.mean_), float(scaler.scale_)
        results = trainer.test(model, test_loader)[0]
        logger.info(f"Test results: {results}")

    p_model = args.output_dir / "model.pt"
    torch.save(model.state_dict(), p_model)
    logger.info(f"model state dict saved to '{p_model}'")


if __name__ == "__main__":
    parser = ArgumentParser()
<<<<<<< HEAD
    # add_args(parser)

    logging.basicConfig(stream=sys.stdout, level=logging.DEBUG, force=True)
    args = parser.parse_args()
    # process_args(args)

    main(args)
=======
    parser = TrainSubcommand.add_args(parser)

    logging.basicConfig(stream=sys.stdout, level=logging.DEBUG, force=True)
    args = parser.parse_args()
    TrainSubcommand.func(args)
>>>>>>> 34087837
<|MERGE_RESOLUTION|>--- conflicted
+++ resolved
@@ -9,20 +9,6 @@
 import torch
 
 from chemprop.v2 import data
-<<<<<<< HEAD
-from chemprop.v2.data.utils import split_data
-from chemprop.v2.models import MetricRegistry
-from chemprop.v2.models.loss import LossFunctionRegistry
-from chemprop.v2.models.model import MPNN
-from chemprop.v2.models.modules.agg import AggregationRegistry
-from chemprop.v2.models.utils import Activation
-from chemprop.v2.models.modules.message_passing.molecule import AtomMessageBlock, BondMessageBlock
-from chemprop.v2.models.modules.readout import ReadoutRegistry, RegressionFFN
-from chemprop.v2.utils.registry import Factory
-
-from chemprop.v2.cli.utils import Subcommand, LookupAction, column_str_to_int
-from chemprop.v2.cli.utils_ import build_data_from_files, make_dataset
-=======
 from chemprop.v2.cli.utils.args import uppercase
 from chemprop.v2.data.splitting import split_data
 from chemprop.v2.nn.utils import Activation
@@ -35,7 +21,6 @@
 
 from chemprop.v2.utils.registry import Factory
 from chemprop.v2.cli.utils import Subcommand, LookupAction, build_data_from_files, make_dataset
->>>>>>> 34087837
 from chemprop.v2.cli.common import add_common_args, process_common_args, validate_common_args
 from chemprop.v2.cli.utils import Subcommand
 
@@ -278,16 +263,7 @@
     )
     data_args.add_argument("--separate-val-path", help="Path to separate val set, optional.")
     data_args.add_argument(
-<<<<<<< HEAD
-        "--separate-val-path", dest="val_path", help="Path to separate val set, optional."
-    )
-    data_args.add_argument(
-        "--separate-val-features-path",
-        type=list[str],
-        help="Path to file with features for separate val set.",
-=======
         "--separate-val-features-path", help="Path to file with features for separate val set."
->>>>>>> 34087837
     )
     data_args.add_argument(
         "--separate-val-phase-features-path",
@@ -652,18 +628,8 @@
 
 if __name__ == "__main__":
     parser = ArgumentParser()
-<<<<<<< HEAD
-    # add_args(parser)
+    parser = TrainSubcommand.add_args(parser)
 
     logging.basicConfig(stream=sys.stdout, level=logging.DEBUG, force=True)
     args = parser.parse_args()
-    # process_args(args)
-
-    main(args)
-=======
-    parser = TrainSubcommand.add_args(parser)
-
-    logging.basicConfig(stream=sys.stdout, level=logging.DEBUG, force=True)
-    args = parser.parse_args()
-    TrainSubcommand.func(args)
->>>>>>> 34087837
+    TrainSubcommand.func(args)