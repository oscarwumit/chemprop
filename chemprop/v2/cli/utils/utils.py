--- conflicted
+++ resolved
@@ -71,22 +71,6 @@
                 raise ValueError(f"Expected a spectral loss function! got: {criterion.__name__}")
         case _:
             raise ValueError(
-<<<<<<< HEAD
-                f"Unknown readout function! got: {readout_ffn}. "
-                f"Expected one of: {tuple(readout.ReadoutRegistry.values())}"
-            )
-
-
-def column_str_to_int(columns: list, header: list) -> list:
-    if columns is None:
-        return None
-    if all(isinstance(col, str) for col in columns):
-        columns = [i for i, name in enumerate(header) if name in columns]
-    if not all(isinstance(col, int) for col in columns):
-        raise ValueError("header and columns do not match")
-    return columns
-=======
                 f"Unknown predictor function! got: {predictor_ffn}. "
                 f"Expected one of: {tuple(predictors.PredictorRegistry.values())}"
-            )
->>>>>>> 34087837
+            )