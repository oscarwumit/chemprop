from argparse import ArgumentError, ArgumentParser, Namespace
import logging
from pathlib import Path
import sys
import numpy as np
import pandas as pd

from lightning import pytorch as pl
from lightning.pytorch.loggers import TensorBoardLogger
from lightning.pytorch.callbacks import ModelCheckpoint, EarlyStopping
import torch

from chemprop.v2 import data
from chemprop.v2.data.utils import split_data
from chemprop.v2.models import MetricRegistry, modules
from chemprop.v2.featurizers.reaction import RxnMode
from chemprop.v2.nn.loss import LossFunction, LossFunctionRegistry
from chemprop.v2.models.model import MPNN
from chemprop.v2.models.modules.agg import AggregationRegistry

from chemprop.v2.cli.utils import Subcommand, RegistryAction
from chemprop.v2.cli.utils_ import build_data_from_files, get_mpnn_cls, make_dataset
from chemprop.v2.models.modules.message_passing.molecule import AtomMessageBlock, BondMessageBlock
from chemprop.v2.models.modules.readout import ReadoutRegistry, RegressionFFN
from chemprop.v2.utils.registry import Factory

from chemprop.v2.cli.common import add_common_args, process_common_args, validate_common_args

logger = logging.getLogger(__name__)


class PredictSubcommand(Subcommand):
    COMMAND = "predict"
    HELP = "use a pretrained chemprop model for prediction"

    @classmethod
    def add_args(cls, parser: ArgumentParser) -> ArgumentParser:
        parser = add_common_args(parser)
        return add_predict_args(parser)

    @classmethod
    def func(cls, args: Namespace):
<<<<<<< HEAD
        process_args(args)
        validate_args(args)
=======
        args = process_common_args(args)
        validate_common_args(args)
        args = process_predict_args(args)
        validate_predict_args(args)
>>>>>>> 1fdee9da
        main(args)


def add_predict_args(parser: ArgumentParser) -> ArgumentParser:
    parser.add_argument(
        "-i",
        "--test-path",
        required=True,
        help="Path to an input CSV file containing SMILES.",
    )
    parser.add_argument(
        "-o",
<<<<<<< HEAD
        "--output-dir",
=======
        "--output",
>>>>>>> 1fdee9da
        "--preds-path",
        help="Path to CSV or PICKLE file where predictions will be saved. If the file extension is .pkl, will be saved as a PICKLE file. If not provided and the test_path is /path/to/test/test.csv, predictions will be saved to /path/to/test/test_preds.csv.",
    )
    parser.add_argument(
        "--drop-extra-columns",
        action="store_true",
        help="Whether to drop all columns from the test data file besides the SMILES columns and the new prediction columns.",
    )

<<<<<<< HEAD
    if False:  # to do: add uncertainty and calibration and delete this line
        unc_args = parser.add_argument_group("uncertainty and calibration args")
        unc_args.add_argument(
            "--ensemble-variance",
            type=None,
            help="Deprecated. Whether to calculate the variance of ensembles as a measure of epistemic uncertainty. If True, the variance is saved as an additional column for each target in the preds_path.",
        )
        unc_args.add_argument(
            "--individual-ensemble-predictions",
            type=bool,
            action="store_true",
            help="Whether to return the predictions made by each of the individual models rather than the average of the ensemble.",
        )
        unc_args.add_argument(
            "--uncertainty-method",
            # action=RegistryAction(to do: make register for uncertainty methods)
            help="The method of calculating uncertainty.",
        )
        unc_args.add_argument(
            "--calibration-method",
            # action=RegistryAction(to do: make register for calibration methods)
            help="Methods used for calibrating the uncertainty calculated with uncertainty method.",
        )
        unc_args.add_argument(
            "--evaluation-method",
            # action=RegistryAction(to do: make register for evaluation methods)
            type=list[str],
            help="The methods used for evaluating the uncertainty performance if the test data provided includes targets. Available methods are [nll, miscalibration_area, ence, spearman] or any available classification or multiclass metric.",
        )
        unc_args.add_argument(
            "--evaluation-scores-path",
            type=str,
            help="Location to save the results of uncertainty evaluations.",
        )
        unc_args.add_argument(
            "--uncertainty-dropout-p",
            type=float,
            default=0.1,
            help="The probability to use for Monte Carlo dropout uncertainty estimation.",
        )
        unc_args.add_argument(
            "--dropout-sampling-size",
            type=int,
            default=10,
            help="The number of samples to use for Monte Carlo dropout uncertainty estimation. Distinct from the dropout used during training.",
        )
        unc_args.add_argument(
            "--calibration-interval-percentile",
            type=float,
            default=95,
            help="Sets the percentile used in the calibration methods. Must be in the range (1,100).",
        )
        unc_args.add_argument(
            "--regression-calibrator-metric",
            choices=["stdev", "interval"],
            help="Regression calibrators can output either a stdev or an inverval.",
        )
        unc_args.add_argument(
            "--calibrationipath",
            type=str,
            help="Path to data file to be used for uncertainty calibration.",
        )
        unc_args.add_argument(
            "--calibration-features-path",
            type=list[str],
            help="Path to features data to be used with the uncertainty calibration dataset.",
        )
        unc_args.add_argument("--calibration-phase-features-path", type=str, help=" ")
        unc_args.add_argument(
            "--calibration-atom-descriptors-path",
            type=str,
            help="Path to the extra atom descriptors.",
        )
        unc_args.add_argument(
            "--calibration-bond-descriptors-path",
            type=str,
            help="Path to the extra bond descriptors that will be used as bond features to featurize a given molecule.",
        )
=======
    # TODO: add uncertainty and calibration
    # unc_args = parser.add_argument_group("uncertainty and calibration args")
    # unc_args.add_argument(
    #     "--ensemble-variance",
    #     type=None,
    #     help="Deprecated. Whether to calculate the variance of ensembles as a measure of epistemic uncertainty. If True, the variance is saved as an additional column for each target in the preds_path.",
    # )
    # unc_args.add_argument(
    #     "--individual-ensemble-predictions",
    #     type=bool,
    #     action="store_true",
    #     help="Whether to return the predictions made by each of the individual models rather than the average of the ensemble.",
    # )
    # unc_args.add_argument(
    #     "--uncertainty-method",
    #     #action=RegistryAction(TODO: make register for uncertainty methods)
    #     help="The method of calculating uncertainty.",
    # )
    # unc_args.add_argument(
    #     "--calibration-method",
    #     #action=RegistryAction(TODO: make register for calibration methods)
    #     help="Methods used for calibrating the uncertainty calculated with uncertainty method.",
    # )
    # unc_args.add_argument(
    #     "--evaluation-method",
    #     #action=RegistryAction(TODO: make register for evaluation methods)
    #     type=list[str],
    #     help="The methods used for evaluating the uncertainty performance if the test data provided includes targets. Available methods are [nll, miscalibration_area, ence, spearman] or any available classification or multiclass metric.",
    # )
    # unc_args.add_argument(
    #     "--evaluation-scores-path",
    #     help="Location to save the results of uncertainty evaluations.",
    # )
    # unc_args.add_argument(
    #     "--uncertainty-dropout-p",
    #     type=float,
    #     default=0.1,
    #     help="The probability to use for Monte Carlo dropout uncertainty estimation.",
    # )
    # unc_args.add_argument(
    #     "--dropout-sampling-size",
    #     type=int,
    #     default=10,
    #     help="The number of samples to use for Monte Carlo dropout uncertainty estimation. Distinct from the dropout used during training.",
    # )
    # unc_args.add_argument(
    #     "--calibration-interval-percentile",
    #     type=float,
    #     default=95,
    #     help="Sets the percentile used in the calibration methods. Must be in the range (1,100).",
    # )
    # unc_args.add_argument(
    #     "--regression-calibrator-metric",
    #     choices=['stdev', 'interval'],
    #     help="Regression calibrators can output either a stdev or an inverval.",
    # )
    # unc_args.add_argument(
    #     "--calibrationipath",
    #     help="Path to data file to be used for uncertainty calibration.",
    # )
    # unc_args.add_argument(
    #     "--calibration-features-path",
    #     type=list[str],
    #     help="Path to features data to be used with the uncertainty calibration dataset.",
    # )
    # unc_args.add_argument(
    #     "--calibration-phase-features-path",
    #     help=" ",
    # )
    # unc_args.add_argument(
    #     "--calibration-atom-descriptors-path",
    #     help="Path to the extra atom descriptors.",
    # )
    # unc_args.add_argument(
    #     "--calibration-bond-descriptors-path",
    #     help="Path to the extra bond descriptors that will be used as bond features to featurize a given molecule.",
    # )
>>>>>>> 1fdee9da

    return parser


def process_predict_args(args: Namespace) -> Namespace:
    args.test_path = Path(args.test_path)
    if args.output is None:
        name = f"{args.test_path.stem}_preds.csv"
        args.output = Path(args.test_path.with_name(name))
    else:
        args.output = Path(args.output)

    return args


def validate_predict_args(args):
    # TODO: once args.checkpoint_dir and args.checkpoint are consolidated, need to change this as well. Not able to make this required in common.py as it may not be provided for training.
    if args.checkpoint_path is None:
        raise ValueError("Must provide a checkpoint path for prediction.")


def main(args):
    model = MPNN.load_from_checkpoint(args.checkpoint_path)

    bond_messages = isinstance(model.message_passing, BondMessageBlock)
    bounded = any(isinstance(model.criterion, LossFunctionRegistry[loss_function]) for loss_function in LossFunctionRegistry.keys() if "bounded" in loss_function)

    format_kwargs = dict(
        no_header_row=args.no_header_row, smiles_columns=args.smiles_columns, bounded=bounded,
    )
    featurization_kwargs = dict(
        features_generators=args.features_generators,
        keep_h=args.keep_h,
        add_h=args.add_h,
        reaction=0 in args.rxn_idxs,
    )

    test_data = build_data_from_files(
        args.test_path,
        **format_kwargs,
        target_columns=[],
        p_features=args.features_path,
        p_atom_feats=args.atom_features_path,
        p_bond_feats=args.bond_features_path,
        p_atom_descs=args.atom_descriptors_path,
        **featurization_kwargs,
    )
    logger.info(f"test size: {len(test_data)}")

    # TODO: add uncertainty and calibration
    # if args.cal_path is not None:
    #     cal_data = build_data_from_files(
    #         args.cal_path,
    #         **format_kwargs,
    #         target_columns=args.target_columns,
    #         p_features=args.cal_features_path,
    #         p_atom_feats=args.cal_atom_features_path,
    #         p_bond_feats=args.cal_bond_features_path,
    #         p_atom_descs=args.cal_atom_descriptors_path,
    #         **featurization_kwargs,
    #     )
    #     logger.info(f"calibration size: {len(cal_data)}")
    # else:
    #     cal_data = None

    test_dset = make_dataset(test_data, bond_messages, args.rxn_mode)

    test_loader = data.MolGraphDataLoader(test_dset, args.batch_size, args.n_cpu, shuffle=False)
    # TODO: add uncertainty and calibration
    # if cal_data is not None:
    #     cal_dset = make_dataset(cal_data, bond_messages, args.rxn_mode)
    #     cal_loader = data.MolGraphDataLoader(cal_dset, args.batch_size, args.n_cpu, shuffle=False)
    # else:
    #     cal_loader = None

    logger.info(model)

    with torch.inference_mode():
        trainer = pl.Trainer(
            logger=None,
            enable_progress_bar=True,
            accelerator="auto",
            devices=args.n_gpu if torch.cuda.is_available() else 1,
        )

        predss = trainer.predict(model, test_loader)

    # TODO: add uncertainty and calibration
    # if cal_dset is not None:
    #     if args.task_type == "regression":
    #         model.loc, model.scale = float(scaler.mean_), float(scaler.scale_)
    #     predss_cal = trainer.predict(model, cal_loader)[0]

    # TODO: might want to write a shared function for this as train.py might also want to do this.
    df_test = pd.read_csv(args.test_path)
    preds = torch.concat(predss, 1).numpy()
    df_test["preds"] = preds.flatten()  # TODO: this will not work correctly for multi-target predictions
    if args.output.suffix == ".pkl":
        df_test.to_pickle(args.output, index=False)
    else:
        df_test.to_csv(args.output, index=False)


if __name__ == "__main__":
    parser = ArgumentParser()
    parser = PredictSubcommand.add_args(parser)

    logging.basicConfig(stream=sys.stdout, level=logging.DEBUG, force=True)
    args = parser.parse_args()
    args = PredictSubcommand.func(args)<|MERGE_RESOLUTION|>--- conflicted
+++ resolved
@@ -40,15 +40,10 @@
 
     @classmethod
     def func(cls, args: Namespace):
-<<<<<<< HEAD
-        process_args(args)
-        validate_args(args)
-=======
         args = process_common_args(args)
         validate_common_args(args)
         args = process_predict_args(args)
         validate_predict_args(args)
->>>>>>> 1fdee9da
         main(args)
 
 
@@ -61,11 +56,7 @@
     )
     parser.add_argument(
         "-o",
-<<<<<<< HEAD
-        "--output-dir",
-=======
         "--output",
->>>>>>> 1fdee9da
         "--preds-path",
         help="Path to CSV or PICKLE file where predictions will be saved. If the file extension is .pkl, will be saved as a PICKLE file. If not provided and the test_path is /path/to/test/test.csv, predictions will be saved to /path/to/test/test_preds.csv.",
     )
@@ -75,86 +66,6 @@
         help="Whether to drop all columns from the test data file besides the SMILES columns and the new prediction columns.",
     )
 
-<<<<<<< HEAD
-    if False:  # to do: add uncertainty and calibration and delete this line
-        unc_args = parser.add_argument_group("uncertainty and calibration args")
-        unc_args.add_argument(
-            "--ensemble-variance",
-            type=None,
-            help="Deprecated. Whether to calculate the variance of ensembles as a measure of epistemic uncertainty. If True, the variance is saved as an additional column for each target in the preds_path.",
-        )
-        unc_args.add_argument(
-            "--individual-ensemble-predictions",
-            type=bool,
-            action="store_true",
-            help="Whether to return the predictions made by each of the individual models rather than the average of the ensemble.",
-        )
-        unc_args.add_argument(
-            "--uncertainty-method",
-            # action=RegistryAction(to do: make register for uncertainty methods)
-            help="The method of calculating uncertainty.",
-        )
-        unc_args.add_argument(
-            "--calibration-method",
-            # action=RegistryAction(to do: make register for calibration methods)
-            help="Methods used for calibrating the uncertainty calculated with uncertainty method.",
-        )
-        unc_args.add_argument(
-            "--evaluation-method",
-            # action=RegistryAction(to do: make register for evaluation methods)
-            type=list[str],
-            help="The methods used for evaluating the uncertainty performance if the test data provided includes targets. Available methods are [nll, miscalibration_area, ence, spearman] or any available classification or multiclass metric.",
-        )
-        unc_args.add_argument(
-            "--evaluation-scores-path",
-            type=str,
-            help="Location to save the results of uncertainty evaluations.",
-        )
-        unc_args.add_argument(
-            "--uncertainty-dropout-p",
-            type=float,
-            default=0.1,
-            help="The probability to use for Monte Carlo dropout uncertainty estimation.",
-        )
-        unc_args.add_argument(
-            "--dropout-sampling-size",
-            type=int,
-            default=10,
-            help="The number of samples to use for Monte Carlo dropout uncertainty estimation. Distinct from the dropout used during training.",
-        )
-        unc_args.add_argument(
-            "--calibration-interval-percentile",
-            type=float,
-            default=95,
-            help="Sets the percentile used in the calibration methods. Must be in the range (1,100).",
-        )
-        unc_args.add_argument(
-            "--regression-calibrator-metric",
-            choices=["stdev", "interval"],
-            help="Regression calibrators can output either a stdev or an inverval.",
-        )
-        unc_args.add_argument(
-            "--calibrationipath",
-            type=str,
-            help="Path to data file to be used for uncertainty calibration.",
-        )
-        unc_args.add_argument(
-            "--calibration-features-path",
-            type=list[str],
-            help="Path to features data to be used with the uncertainty calibration dataset.",
-        )
-        unc_args.add_argument("--calibration-phase-features-path", type=str, help=" ")
-        unc_args.add_argument(
-            "--calibration-atom-descriptors-path",
-            type=str,
-            help="Path to the extra atom descriptors.",
-        )
-        unc_args.add_argument(
-            "--calibration-bond-descriptors-path",
-            type=str,
-            help="Path to the extra bond descriptors that will be used as bond features to featurize a given molecule.",
-        )
-=======
     # TODO: add uncertainty and calibration
     # unc_args = parser.add_argument_group("uncertainty and calibration args")
     # unc_args.add_argument(
@@ -232,7 +143,6 @@
     #     "--calibration-bond-descriptors-path",
     #     help="Path to the extra bond descriptors that will be used as bond features to featurize a given molecule.",
     # )
->>>>>>> 1fdee9da
 
     return parser
 
