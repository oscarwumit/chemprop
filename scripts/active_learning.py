import os

import numpy as np
import pandas as pd
import pickle

from scipy.spatial.distance import cdist
from sklearn.cluster import KMeans
from sklearn.decomposition import PCA

from chemprop.args import TrainArgs, PredictArgs, get_checkpoint_paths, FingerprintArgs, ActiveLearningArgs
from chemprop.data import preprocess_smiles_columns
from chemprop.train import cross_validate, run_training, make_predictions
from chemprop.train.molecule_fingerprint import molecule_fingerprint


def process_predict_args(args, path_results, type):
    if 'fp' in type:
        predict_args = FingerprintArgs()
    else:
        predict_args = PredictArgs()

    if type == 'test':
        test_path = args.path_test
    elif type =='exp' or type =='fp_exp':
        test_path = os.path.join(path_results, f'temp_in.csv')
    elif type == 'fp_train':
        test_path = args.data_path
    else:
        return ValueError('type unkown to parse prediction args')
    
    if 'fp' in type:
        preds_path = os.path.join(path_results, f'{type}.csv')
    else:
        preds_path = os.path.join(path_results, f'temp_out.csv')

    predict_args.parse_args([
        "--number_of_molecules", str(args.number_of_molecules),
        "--checkpoint_dir", args.save_dir,
        "--uncertainty_method", 'ensemble',
        "--test_path", test_path,
        "--preds_path", preds_path,
        "--num_workers", "0", # experiencing issues with multiprocessing for predictions...
    ])
    return predict_args


def select_data(df, criterion, size):
    if criterion == 'random':
        df_selected = df.sample(n=size, random_state=0)
        return df_selected
    elif criterion == 'ens_var':
        df_selected = df.sort_values(by='unc', ascending=False)
        df_selected = df_selected.head(n=size)
        return df_selected
    elif criterion == 'ens_var_scaled':
        df['scaled_ensemble_variance'] = df[f'unc'] / (np.abs(df[f'preds']) + np.mean(np.abs(df[f'preds'])))
        df_selected = df.sort_values(by=f'scaled_ensemble_variance', ascending=False)
        df_selected = df_selected.head(n=size)
        return df_selected
    elif criterion == 'cluster_equal':
        if not 'cluster' in df.columns:
            raise ValueError('The experimental data needs a column called cluster')
        clusters = df['cluster'].unique()
        residual = size%len(clusters)
        df_selected = pd.DataFrame()
        for c in clusters:
            df_temp = df[df.cluster == c]
            df_temp = df_temp.sort_values(by='unc', ascending=False)
            number = int(size/len(clusters))
            number = number + 1 if residual>0 else number
            residual -= 1
            df_temp = df_temp.head(n=number)
            df_selected = pd.concat([df_selected, df_temp])
        return df_selected
    elif criterion == 'cluster_weight':
        if not 'cluster' in df.columns:
            raise ValueError('The experimental data needs a column called cluster')
        clusters = df['cluster'].unique()
        df = df.sort_values(by='unc', ascending=False)
        df = df.groupby('cluster').head(n=size).reset_index(drop=True)
        sum_factors = df.unc.sum()
        df_selected = pd.DataFrame()
        for c in clusters:
            df_temp = df[df.cluster == c]
            c_factor = np.sum(df_temp.unc.values)
            size_to_add = round(c_factor/sum_factors*size)
            df_temp = df_temp.head(n=size_to_add)
            df_selected = pd.concat([df_selected, df_temp])
        return df_selected
    elif criterion == 'on_the_fly_clustering':
        df_selected = df.sort_values(by='avg_norm_min_distance', ascending=False)
        df_selected = df_selected.head(n=size)
        return df_selected
    else:
        return ValueError(f'criterion {criterion} not in defined list')


def run_active_learning(args: ActiveLearningArgs):

    active_learning_steps = args.active_learning_steps
    data_selection_criterion = args.data_selection_criterion
    data_selection_fixed_amount = args.data_selection_fixed_amount
    data_selection_variable_amount = args.data_selection_variable_amount
    fixed_experimental_size = args.fixed_experimental_size
    variable_experimental_size_factor = args.variable_experimental_size_factor
    if data_selection_criterion == 'on_the_fly_clustering':
        if args.use_pca_for_clustering:
            if args.pca_number_of_components is None and args.pca_fraction_of_variance_explained is None:
                raise ValueError('You need to specify either the number of components or the fraction of variance explained '
                                 'for the PCA.')
            elif args.pca_number_of_components is not None and args.pca_fraction_of_variance_explained is not None:
                raise ValueError('You need to specify either the number of components or the fraction of variance explained '
                                 'for the PCA, not both.')
            elif args.pca_number_of_components is not None:
                n_components = args.pca_number_of_components
            elif args.pca_fraction_of_variance_explained is not None:
                if not (0 < args.pca_fraction_of_variance_explained <= 1):
                    raise ValueError('The fraction of variance explained for the PCA needs to be between 0 and 1.')
                n_components = args.pca_fraction_of_variance_explained

    path_results = args.save_dir
    if not os.path.exists(path_results):
        os.mkdir(path_results)
    df_training = pd.read_csv(args.data_path)
    df_experimental_all = pd.read_csv(args.path_experimental)
    # double check here are no duplicates in experimental data. Assume there are no duplicates in training and test
    df_experimental_all = df_experimental_all.drop_duplicates(keep=False)
    if args.path_test is not None:
        df_test = pd.read_csv(args.path_test)

    df_experimental_all_results = pd.DataFrame()

    if 'cluster' in data_selection_criterion and not 'clustering' in data_selection_criterion:
        if not 'cluster' in df_experimental_all.columns:
            raise ValueError(f'The experimental dataset needs a column called cluster if you '
                             f'use the {data_selection_criterion} method.')
    if data_selection_criterion == 'on_the_fly_clustering':
        clustering_results = dict()

    for al_run in range(active_learning_steps):
        print(f'Active learning run {al_run} of {active_learning_steps}...')
        
        size_training = len(df_training.index)
        size_data_selection = int(data_selection_fixed_amount) if data_selection_fixed_amount \
            else round(size_training * data_selection_variable_amount)
            
        if not fixed_experimental_size:
            size_experimental = int(variable_experimental_size_factor * size_data_selection)
        else:
            size_experimental = int(fixed_experimental_size)

        df_experimental = df_experimental_all.sample(n=size_experimental, random_state=al_run)
        # safe the experimental file because chemprop will only read a csv file
        df_experimental.to_csv(os.path.join(path_results, f'temp_in.csv'), index=False)

        # train the model
        print('Training model...')
        args.save_dir = os.path.join(path_results, f'models_run_{al_run}')
        cross_validate(args=args, train_func=run_training)

        # predict the experimental set
        print('Predicting experimental set...')
        predict_args = process_predict_args(args, path_results, type='exp')
        print(predict_args)
        preds, unc = make_predictions(args=predict_args, return_uncertainty=True)
        df_experimental[f'preds'] = np.ravel(preds)
        df_experimental[f'unc'] = np.ravel(unc)
        if data_selection_criterion == 'on_the_fly_clustering':
            # make the fingerprints for the exp data
            fingerprint_args = process_predict_args(args, path_results, type='fp_exp')
            molecule_fingerprint(args=fingerprint_args)
            df_fp_exp = pd.read_csv(os.path.join(path_results, f'fp_exp.csv'))
            # make the fingerprints for the training data
            fingerprint_args = process_predict_args(args, path_results, type='fp_train')
            molecule_fingerprint(args=fingerprint_args)
            df_fp = pd.read_csv(os.path.join(path_results, f'fp_train.csv'))

            for model_idx in range(args.ensemble_size):
                df_temp = pd.DataFrame(df_fp, columns=[c for c in df_fp.columns if
                                                       f'mol_{args.fingerprint_idx}_model_{model_idx}' in c])
<<<<<<< HEAD

                pca = PCA(n_components=args.pca_number_of_components)
                components = pca.fit_transform(df_temp)
                for i in range(args.pca_number_of_components):
                    df_fp[f'pc_{i + 1}_{model_idx}'] = components[:, i]
                for_clustering = components

=======
                if args.use_pca_for_clustering:
                    pca = PCA(n_components=n_components)
                    components = pca.fit_transform(df_temp)
                    for i in range(components.shape[1]):
                        df_fp[f'pc_{i + 1}_{model_idx}'] = components[:, i]
                    for_clustering = components
                else:
                    for_clustering = df_temp
>>>>>>> c8bae5a9
                kmeanModel = KMeans(n_clusters=args.number_of_clusters, random_state=0, n_init='auto').fit(for_clustering)
                df_fp[f'cluster_{model_idx}'] = kmeanModel.labels_

                # apply clustering
                df_temp_exp = pd.DataFrame(df_fp_exp, columns=[c for c in df_fp_exp.columns if
                                                               f'mol_{args.fingerprint_idx}_model_{model_idx}' in c])
<<<<<<< HEAD

                components = pca.transform(df_temp_exp)
                for i in range(args.pca_number_of_components):
                    df_fp_exp[f'pc_{i + 1}_{model_idx}'] = components[:, i]
                for_clustering = components

=======
                if args.use_pca_for_clustering:
                    components = pca.transform(df_temp_exp)
                    for i in range(components.shape[1]):
                        df_fp_exp[f'pc_{i + 1}_{model_idx}'] = components[:, i]
                    for_clustering = components
                else:
                    for_clustering = df_temp_exp
>>>>>>> c8bae5a9
                clustering = kmeanModel.predict(for_clustering)
                df_fp_exp[f'cluster_{model_idx}'] = clustering
                df_fp_exp[f'min_distance_{model_idx}'] = np.min(
                    cdist(for_clustering, kmeanModel.cluster_centers_, 'euclidean'), axis=1)
                df_experimental[f'min_distance_{model_idx}'] = df_fp_exp[f'min_distance_{model_idx}'].values
                df_experimental[f'norm_min_distance_{model_idx}'] = (df_experimental[f'min_distance_{model_idx}']/
                                                               df_experimental[f'min_distance_{model_idx}'].max())
            columns = [f'norm_min_distance_{model_idx}' for model_idx in range(args.ensemble_size)]
            df_experimental[f'avg_norm_min_distance'] = df_experimental[columns].sum(axis=1)

        # predict the test set
        print('Predicting test set...')
        if args.path_test is not None:
            predict_args = process_predict_args(args, path_results, type='test')
            preds, unc = make_predictions(args=predict_args, return_uncertainty=True)
            df_test[f'preds_run{al_run}'] = np.ravel(preds)
            df_test[f'unc_run{al_run}'] = np.ravel(unc)
            with open(os.path.join(path_results, f'test_results.pickle'), 'wb') as f:
                pickle.dump(df_test, f)

        df_selected = select_data(df_experimental, data_selection_criterion, size_data_selection)
        df_selected[f'run'] = al_run
        df_training = pd.concat([df_training, df_selected], join='inner')
        df_training.to_csv(os.path.join(path_results, f'training_temp.csv'), index=False)
        path_training = os.path.join(path_results, f'training_temp.csv')
        df_training = pd.read_csv(path_training)
        args.data_path = path_training
        df_experimental_all = pd.concat([df_experimental_all, df_selected, df_selected], join='inner').drop_duplicates(keep=False)
        df_experimental_all_results = pd.concat([df_experimental_all_results, df_selected])
        print('run completed')
        if (al_run+1) % (args.active_learning_steps/5) == 0:
            df_experimental_all_results_temp = pd.concat([df_experimental_all_results, df_experimental_all])
            with open(os.path.join(path_results, f'experimental_results.pickle'), 'wb') as f:
                pickle.dump(df_experimental_all_results_temp, f)
            if data_selection_criterion == 'on_the_fly_clustering':
                clustering_results[al_run] = (df_fp, df_fp_exp)
                with open(os.path.join(path_results, f'clustering_results.pickle'), 'wb') as f:
                    pickle.dump(clustering_results, f)


def active_learning() -> None:
    run_active_learning(args=ActiveLearningArgs().parse_args())


if __name__ == '__main__':
    active_learning()<|MERGE_RESOLUTION|>--- conflicted
+++ resolved
@@ -179,15 +179,6 @@
             for model_idx in range(args.ensemble_size):
                 df_temp = pd.DataFrame(df_fp, columns=[c for c in df_fp.columns if
                                                        f'mol_{args.fingerprint_idx}_model_{model_idx}' in c])
-<<<<<<< HEAD
-
-                pca = PCA(n_components=args.pca_number_of_components)
-                components = pca.fit_transform(df_temp)
-                for i in range(args.pca_number_of_components):
-                    df_fp[f'pc_{i + 1}_{model_idx}'] = components[:, i]
-                for_clustering = components
-
-=======
                 if args.use_pca_for_clustering:
                     pca = PCA(n_components=n_components)
                     components = pca.fit_transform(df_temp)
@@ -196,21 +187,12 @@
                     for_clustering = components
                 else:
                     for_clustering = df_temp
->>>>>>> c8bae5a9
                 kmeanModel = KMeans(n_clusters=args.number_of_clusters, random_state=0, n_init='auto').fit(for_clustering)
                 df_fp[f'cluster_{model_idx}'] = kmeanModel.labels_
 
                 # apply clustering
                 df_temp_exp = pd.DataFrame(df_fp_exp, columns=[c for c in df_fp_exp.columns if
                                                                f'mol_{args.fingerprint_idx}_model_{model_idx}' in c])
-<<<<<<< HEAD
-
-                components = pca.transform(df_temp_exp)
-                for i in range(args.pca_number_of_components):
-                    df_fp_exp[f'pc_{i + 1}_{model_idx}'] = components[:, i]
-                for_clustering = components
-
-=======
                 if args.use_pca_for_clustering:
                     components = pca.transform(df_temp_exp)
                     for i in range(components.shape[1]):
@@ -218,7 +200,6 @@
                     for_clustering = components
                 else:
                     for_clustering = df_temp_exp
->>>>>>> c8bae5a9
                 clustering = kmeanModel.predict(for_clustering)
                 df_fp_exp[f'cluster_{model_idx}'] = clustering
                 df_fp_exp[f'min_distance_{model_idx}'] = np.min(
